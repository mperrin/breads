import numpy as np
import os
from copy import copy
from astropy.time import Time
import astropy.units as u
from astropy.coordinates import SkyCoord, EarthLocation
from scipy.interpolate import InterpolatedUnivariateSpline
import multiprocessing as mp
import pandas as pd
import itertools
from py.path import local
from scipy.stats import median_absolute_deviation
from scipy.optimize import lsq_linear
from scipy.signal import correlate2d

from breads.fm.hc_splinefm import get_spline_model


def _task_findbadpix(paras):
    data_arr,noise_arr,badpix_arr,med_spec,M_spline = paras
    new_data_arr = np.array(copy(data_arr), '<f4')#.byteswap().newbyteorder()
    new_badpix_arr = copy(badpix_arr)
    res = np.zeros(data_arr.shape) + np.nan
    for k in range(data_arr.shape[1]):
        where_data_finite = np.where(np.isfinite(badpix_arr[:,k])*np.isfinite(data_arr[:,k])*np.isfinite(noise_arr[:,k])*(noise_arr[:,k]!=0))
        if np.size(where_data_finite[0]) == 0:
            res[:,k] = np.nan
            continue
        d = data_arr[where_data_finite[0],k]
        d_err = noise_arr[where_data_finite[0],k]

        M = M_spline[where_data_finite[0],:]*med_spec[where_data_finite[0],None]


        bounds_min = [0, ]* M.shape[1]
        bounds_max = [np.inf, ] * M.shape[1]
        p = lsq_linear(M/d_err[:,None],d/d_err,bounds=(bounds_min, bounds_max)).x
        # p,chi2,rank,s = np.linalg.lstsq(M/d_err[:,None],d/d_err,rcond=None)
        m = np.dot(M,p)
        res[where_data_finite[0],k] = d-m

        # where_bad = np.where((np.abs(res[:,k])>3*np.nanstd(res[:,k])) | np.isnan(res[:,k]))
        where_bad = np.where((np.abs(res[:,k])>3*median_absolute_deviation(res[where_data_finite[0],k])) | np.isnan(res[:,k]))
        new_badpix_arr[where_bad[0],k] = np.nan
        where_bad = np.where(np.isnan(np.correlate(new_badpix_arr[:,k] ,np.ones(2),mode="same")))
        new_badpix_arr[where_bad[0],k] = np.nan
        new_data_arr[where_bad[0],k] = np.nan

        new_data_arr[:,k] = np.array(pd.DataFrame(new_data_arr[:,k]).interpolate(method="linear").fillna(method="bfill").fillna(method="ffill"))[:, 0]

    return new_data_arr,new_badpix_arr,res

def _remove_edges(paras):
    slices,nan_mask_boxsize = paras
    cp_slices = copy(slices)
    for slice in cp_slices:
        slice[np.where(slice==0)] = np.nan
        slice[np.where(np.isnan(correlate2d(slice,np.ones((nan_mask_boxsize,nan_mask_boxsize)),mode="same")))] = np.nan
    cp_slices[:,0:nan_mask_boxsize//2,:] = np.nan
    cp_slices[:,-nan_mask_boxsize//2+1::,:] = np.nan
    cp_slices[:,:,0:nan_mask_boxsize//2] = np.nan
    cp_slices[:,:,-nan_mask_boxsize//2+1::] = np.nan

    return cp_slices


<<<<<<< HEAD
def findbadpix(cube, noisecube=None, badpixcube=None,chunks=20,mypool=None,med_spec=None,nan_mask_boxsize=3):


=======
def findbadpix(cube, noisecube=None, badpixcube=None,chunks=20,mypool=None,med_spec=None):
>>>>>>> 0f4099d9
    if noisecube is None:
        noisecube = np.ones(cube.shape)
    if badpixcube is None:
        badpixcube = np.ones(cube.shape)

    new_cube = copy(cube)
    new_badpixcube = copy(badpixcube)
    nz,ny,nx = cube.shape
    res = np.zeros(cube.shape) + np.nan

    x = np.arange(nz)
    x_knots = x[np.linspace(0,nz-1,chunks+1,endpoint=True).astype(np.int)]
    M_spline = get_spline_model(x_knots,x,spline_degree=3)

    N_valid_pix = ny*nx
    if med_spec is None:
        _cube = copy(cube)
        _cube[np.where(_cube<=0)] = np.nan
        med_spec = np.nanmedian(cube,axis=(1,2))
    new_badpixcube[np.where(cube==0)] = np.nan

    # plt.plot(med_spec)
    # plt.show()

    if mypool is None:
        new_badpixcube = _remove_edges((new_badpixcube,nan_mask_boxsize))
    else:
        numthreads = mypool._processes
        chunk_size = nz//(3*numthreads)
        N_chunks = nz//chunk_size
        wvs_indices_list = []
        slices_list = []
        for k in range(N_chunks-1):
            slices_list.append(new_badpixcube[(k*chunk_size):((k+1)*chunk_size)])
            wvs_indices_list.append(np.arange((k*chunk_size),((k+1)*chunk_size)))
        slices_list.append(new_badpixcube[((N_chunks-1)*chunk_size):nz])
        wvs_indices_list.append(np.arange(((N_chunks-1)*chunk_size),nz))

        outputs_list = mypool.map(_remove_edges, zip(slices_list,itertools.repeat(nan_mask_boxsize)))
        #save it to shared memory
        for indices, out in zip(wvs_indices_list,outputs_list):
            new_badpixcube[indices,:,:] = out


    if mypool is None:
        data_list = np.reshape(new_cube,(nz,nx*ny))
        noise_list = np.reshape(noisecube,(nz,nx*ny))
        badpix_list = np.reshape(new_badpixcube,(nz,nx*ny))
        out_data,out_badpix,out_res = _task_findbadpix((data_list,noise_list,badpix_list,med_spec,M_spline))
        new_cube = np.reshape(new_cube,(nz,ny,nx))
        new_badpixcube = np.reshape(new_badpixcube,(nz,ny,nx))
        res = np.reshape(out_res,(nz,ny,nx))
    else:
        numthreads = mypool._processes
        chunk_size = N_valid_pix//(3*numthreads)
        wherenotnans = np.where(np.nansum(np.isfinite(badpixcube),axis=0)!=0)
        row_valid_pix = wherenotnans[0]
        col_valid_pix = wherenotnans[1]
        N_chunks = N_valid_pix//chunk_size

        row_indices_list = []
        col_indices_list = []
        data_list = []
        noise_list = []
        badpix_list = []
        for k in range(N_chunks-1):
            _row_valid_pix = row_valid_pix[(k*chunk_size):((k+1)*chunk_size)]
            _col_valid_pix = col_valid_pix[(k*chunk_size):((k+1)*chunk_size)]

            row_indices_list.append(_row_valid_pix)
            col_indices_list.append(_col_valid_pix)

            data_list.append(cube[:,_row_valid_pix,_col_valid_pix])
            noise_list.append(noisecube[:,_row_valid_pix,_col_valid_pix])
            badpix_list.append(new_badpixcube[:,_row_valid_pix,_col_valid_pix])

        _row_valid_pix = row_valid_pix[((N_chunks-1)*chunk_size):N_valid_pix]
        _col_valid_pix = col_valid_pix[((N_chunks-1)*chunk_size):N_valid_pix]

        row_indices_list.append(_row_valid_pix)
        col_indices_list.append(_col_valid_pix)

        data_list.append(cube[:,_row_valid_pix,_col_valid_pix])
        noise_list.append(noisecube[:,_row_valid_pix,_col_valid_pix])
        badpix_list.append(new_badpixcube[:,_row_valid_pix,_col_valid_pix])

        outputs_list = mypool.map(_task_findbadpix, zip(data_list,noise_list,badpix_list,
                                                               itertools.repeat(med_spec),
                                                               itertools.repeat(M_spline)))
        for row_indices,col_indices,out in zip(row_indices_list,col_indices_list,outputs_list):
            out_data,out_badpix,out_res = out
            new_cube[:,row_indices,col_indices] = out_data
            new_badpixcube[:,row_indices,col_indices] = out_badpix
            res[:,row_indices,col_indices] = out_res

    return new_badpixcube, new_cube, res



def broaden(wvs,spectrum,R,mppool=None):
    """
    Broaden a spectrum to instrument resolution assuming a gaussian line spread function.

    Args:
        wvs: Wavelength vector (ndarray).
        spectrum: Spectrum vector (ndarray).
        R: Resolution of the instrument as lambda/(delta lambda) with delta lambda the FWHM of the line spread function.
            If scalar, the resolution is assumed to be independent of wavelength.
            Or the resolution can be specified at each wavelength if R is a vector of the same size as wvs.
        mypool: Multiprocessing pool to parallelize the code. If None (default), non parallelization is applied.
            E.g. mppool = mp.Pool(processes=10) # 10 is the number processes

    Returns
        Broadened spectrum
    """
    if mppool is None:
        # Each wavelength processed sequentially
        return _task_broaden((np.arange(np.size(spectrum)).astype(np.int),wvs,spectrum,R))
    else:
        conv_spectrum = np.zeros(spectrum.shape)

        # Divide the spectrum into 100 chunks to be parallelized
        chunk_size=100
        N_chunks = np.size(spectrum)//chunk_size
        indices_list = []
        for k in range(N_chunks-1):
            indices_list.append(np.arange(k*chunk_size,(k+1)*chunk_size).astype(np.int))
        indices_list.append(np.arange((N_chunks-1)*chunk_size,np.size(spectrum)).astype(np.int))
        # Start parallelization
        outputs_list = mppool.map(_task_broaden, zip(indices_list,
                                                               itertools.repeat(wvs),
                                                               itertools.repeat(spectrum),
                                                               itertools.repeat(R)))
        # Retrieve results
        for indices,out in zip(indices_list,outputs_list):
            conv_spectrum[indices] = out

        return conv_spectrum


def _task_broaden(paras):
    """
    Perform the spectrum broadening for broaden().
    """
    indices, wvs, spectrum, R = paras

    if type(R) is np.ndarray:
        Rvec = R
    else:
        Rvec = np.zeros(wvs.shape) + R # Resolution is assumed constant

    conv_spectrum = np.zeros(np.size(indices))
    dwvs = wvs[1::] - wvs[0:(np.size(wvs) - 1)]
    dwvs = np.append(dwvs,dwvs[-1])    # Size of each wavelength bin
    for l, k in enumerate(indices):
        FWHM = wvs[k] / Rvec[k] # Full width at half maximum of the LSF at current wavelength
        sig = FWHM / (2 * np.sqrt(2 * np.log(2))) # standard deviation of the LSF (1D gaussian)
        w = int(np.round(sig / dwvs[k] * 10.)) # Number of bins on each side defining the spec window

        # Extract a smaller a small window around the current wavelength
        stamp_spec = spectrum[np.max([0, k - w]):np.min([np.size(spectrum), k + w])]
        stamp_wvs = wvs[np.max([0, k - w]):np.min([np.size(wvs), k + w])]
        stamp_dwvs = dwvs[np.max([0, k - w]):np.min([np.size(wvs), k + w])]

        gausskernel = 1 / (np.sqrt(2 * np.pi) * sig) * np.exp(-0.5 * (stamp_wvs - wvs[k]) ** 2 / sig ** 2)
        gausskernel[np.where(np.isnan(stamp_spec))] = np.nan
        conv_spectrum[l] = np.nansum(gausskernel*stamp_spec*stamp_dwvs) / np.nansum(gausskernel*stamp_dwvs)

    return conv_spectrum

def file_directory(file):
    return os.path.dirname(local(file))<|MERGE_RESOLUTION|>--- conflicted
+++ resolved
@@ -64,13 +64,7 @@
     return cp_slices
 
 
-<<<<<<< HEAD
 def findbadpix(cube, noisecube=None, badpixcube=None,chunks=20,mypool=None,med_spec=None,nan_mask_boxsize=3):
-
-
-=======
-def findbadpix(cube, noisecube=None, badpixcube=None,chunks=20,mypool=None,med_spec=None):
->>>>>>> 0f4099d9
     if noisecube is None:
         noisecube = np.ones(cube.shape)
     if badpixcube is None:
