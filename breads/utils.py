import numpy as np
import os
from copy import copy
from astropy.time import Time
import astropy.units as u
from astropy.coordinates import SkyCoord, EarthLocation
from scipy.interpolate import InterpolatedUnivariateSpline
import multiprocessing as mp
import pandas as pd
import itertools
from py.path import local
from scipy.stats import median_absolute_deviation
from scipy.optimize import lsq_linear
from scipy.signal import correlate2d
from  scipy.interpolate import interp1d
<<<<<<< HEAD
from matplotlib import pyplot as plt
=======
import astropy.io.fits as pyfits
>>>>>>> 7a336d5b


def get_err_from_posterior(x,posterior):
    """
    Return the mode, and the left and right errors of a distribution. The errors are defined with a 68% confidence level.

    Args:
        x: Sampling of the 1D posterior
        posterior: Posterior array

    Returns:
        Mode, left error, right error

    """
    ind = np.argsort(posterior)
    cum_posterior = np.zeros(np.shape(posterior))
    cum_posterior[ind] = np.cumsum(posterior[ind])
    cum_posterior = cum_posterior/np.max(cum_posterior)
    argmax_post = np.argmax(cum_posterior)
    if len(x[0:np.min([argmax_post+1,len(x)])]) < 2:
        lx = x[0]
    else:
        tmp_cumpost = cum_posterior[0:np.min([argmax_post+1,len(x)])]
        tmp_x= x[0:np.min([argmax_post+1,len(x)])]
        deriv_tmp_cumpost = np.insert(tmp_cumpost[1::]-tmp_cumpost[0:np.size(tmp_cumpost)-1],np.size(tmp_cumpost)-1,0)
        try:
            whereinflection = np.where(deriv_tmp_cumpost<0)[0][0]
            where2keep = np.where((tmp_x<=tmp_x[whereinflection])+(tmp_cumpost>=tmp_cumpost[whereinflection]))
            tmp_cumpost = tmp_cumpost[where2keep]
            tmp_x = tmp_x[where2keep]
        except:
            pass
        lf = interp1d(tmp_cumpost,tmp_x,bounds_error=False,fill_value=x[0])
        lx = lf(1-0.6827)
    if len(x[argmax_post::]) < 2:
        rx=x[-1]
    else:
        tmp_cumpost = cum_posterior[argmax_post::]
        tmp_x= x[argmax_post::]
        deriv_tmp_cumpost = np.insert(tmp_cumpost[1::]-tmp_cumpost[0:np.size(tmp_cumpost)-1],np.size(tmp_cumpost)-1,0)
        try:
            whereinflection = np.where(deriv_tmp_cumpost>0)[0][0]
            where2keep = np.where((tmp_x>=tmp_x[whereinflection])+(tmp_cumpost>=tmp_cumpost[whereinflection]))
            tmp_cumpost = tmp_cumpost[where2keep]
            tmp_x = tmp_x[where2keep]
        except:
            pass
        rf = interp1d(tmp_cumpost,tmp_x,bounds_error=False,fill_value=x[-1])
        rx = rf(1-0.6827)
    return x[argmax_post],x[argmax_post]-lx,rx-x[argmax_post]

def _task_findbadpix(paras):
    data_arr,noise_arr,badpix_arr,med_spec,M_spline,threshold = paras
    new_data_arr = np.array(copy(data_arr), '<f4')#.byteswap().newbyteorder()
    new_badpix_arr = copy(badpix_arr)
    res = np.zeros(data_arr.shape) + np.nan
    for k in range(data_arr.shape[1]):
        where_data_finite = np.where(np.isfinite(med_spec)*np.isfinite(badpix_arr[:,k])*np.isfinite(data_arr[:,k])*np.isfinite(noise_arr[:,k])*(noise_arr[:,k]!=0))
        if np.size(where_data_finite[0]) == 0:
            res[:,k] = np.nan
            continue
        d = data_arr[where_data_finite[0],k]
        d_err = noise_arr[where_data_finite[0],k]

        M = M_spline[where_data_finite[0],:]*med_spec[where_data_finite[0],None]


        bounds_min = [0, ]* M.shape[1]
        bounds_max = [np.inf, ] * M.shape[1]
        p = lsq_linear(M/d_err[:,None],d/d_err,bounds=(bounds_min, bounds_max)).x
        # p,chi2,rank,s = np.linalg.lstsq(M/d_err[:,None],d/d_err,rcond=None)
        m = np.dot(M,p)
        res[where_data_finite[0],k] = d-m

        # where_bad = np.where((np.abs(res[:,k])>3*np.nanstd(res[:,k])) | np.isnan(res[:,k]))
        where_bad = np.where((np.abs(res[:,k])>threshold*median_absolute_deviation(res[where_data_finite[0],k])) | np.isnan(res[:,k]))
        new_badpix_arr[where_bad[0],k] = np.nan
        where_bad = np.where(np.isnan(np.correlate(new_badpix_arr[:,k] ,np.ones(2),mode="same")))
        new_badpix_arr[where_bad[0],k] = np.nan
        new_data_arr[where_bad[0],k] = np.nan

        new_data_arr[:,k] = np.array(pd.DataFrame(new_data_arr[:,k]).interpolate(method="linear").fillna(method="bfill").fillna(method="ffill"))[:, 0]

    return new_data_arr,new_badpix_arr,res

def _remove_edges(paras):
    slices,nan_mask_boxsize = paras
    cp_slices = copy(slices)
    if nan_mask_boxsize != 0:
        for slice in cp_slices:
            slice[np.where(slice==0)] = np.nan
            slice[np.where(np.isnan(correlate2d(slice,np.ones((nan_mask_boxsize,nan_mask_boxsize)),mode="same")))] = np.nan
        cp_slices[:,0:nan_mask_boxsize//2,:] = np.nan
        cp_slices[:,-nan_mask_boxsize//2+1::,:] = np.nan
        cp_slices[:,:,0:nan_mask_boxsize//2] = np.nan
        cp_slices[:,:,-nan_mask_boxsize//2+1::] = np.nan
    return cp_slices

def corrected_wavelengths(data, off0, off1, center_data):
    wavs = data.read_wavelengths.astype(float) * u.micron
    if center_data:
        wavs = wavs + (wavs - np.mean(wavs)) * off1 + off0 * u.angstrom
    else:
        wavs = wavs * (1 + off1) + off0 * u.angstrom
    return wavs

def mask_bleeding(data, threshold=1.5, mask=1.1, per=[5, 95]):
    nz, ny, nx = data.data.shape
    for i in range(ny):
        for j in range(nx):
            # i, j = 35, 35
            # i, j = 35, 25
            data_f = data.continuum[:, i, j] * data.bad_pixels[:,i,j]
            percentiles = np.nanpercentile(data_f, per)
            # print(percentiles)
            # plt.plot(data.continuum[:, i, j] * data.bad_pixels[:,i,j])
            # plt.plot(data.data[:,i,j] * data.bad_pixels[:,i,j])
            if percentiles[1] / percentiles[0] > threshold:
                outliers = data_f > mask * np.nanmedian(data_f)
                left, right = np.where(outliers)[0][0], np.where(outliers)[0][-1]
                if left < nz-right:
                    data.bad_pixels[:right+1, i, j] = np.nan 
                else:
                    data.bad_pixels[left:, i, j] = np.nan
            # plt.plot(data.continuum[:, i, j] * data.bad_pixels[:,i,j])
            # plt.plot(data.data[:,i,j] * data.bad_pixels[:,i,j])
            # plt.show()
            # exit()

def findbadpix(cube, noisecube=None, badpixcube=None,chunks=20,mypool=None,med_spec=None,nan_mask_boxsize=3,threshold=3):
    if noisecube is None:
        noisecube = np.ones(cube.shape)
    if badpixcube is None:
        badpixcube = np.ones(cube.shape)

    new_cube = copy(cube)
    new_badpixcube = copy(badpixcube)
    new_badpixcube[np.where(np.isnan(cube)*np.isnan(noisecube))] = np.nan
    nz,ny,nx = cube.shape
    res = np.zeros(cube.shape) + np.nan

    x = np.arange(nz)
    x_knots = x[np.linspace(0,nz-1,chunks+1,endpoint=True).astype(np.int)]
    M_spline = get_spline_model(x_knots,x,spline_degree=3)

    N_valid_pix = ny*nx
    if med_spec is None:
        _cube = copy(cube)
        _cube[np.where(_cube<=0)] = np.nan
        med_spec = np.nanmedian(cube,axis=(1,2))
    new_badpixcube[np.where(cube==0)] = np.nan

    if mypool is None:
        new_badpixcube = _remove_edges((new_badpixcube,nan_mask_boxsize))
    else:
        numthreads = mypool._processes
        chunk_size = nz//(3*numthreads)
        N_chunks = nz//chunk_size
        wvs_indices_list = []
        slices_list = []
        for k in range(N_chunks-1):
            slices_list.append(new_badpixcube[(k*chunk_size):((k+1)*chunk_size)])
            wvs_indices_list.append(np.arange((k*chunk_size),((k+1)*chunk_size)))
        slices_list.append(new_badpixcube[((N_chunks-1)*chunk_size):nz])
        wvs_indices_list.append(np.arange(((N_chunks-1)*chunk_size),nz))

        outputs_list = mypool.map(_remove_edges, zip(slices_list,itertools.repeat(nan_mask_boxsize)))
        #save it to shared memory
        for indices, out in zip(wvs_indices_list,outputs_list):
            new_badpixcube[indices,:,:] = out


    if mypool is None:
        data_list = np.reshape(new_cube,(nz,nx*ny))
        noise_list = np.reshape(noisecube,(nz,nx*ny))
        badpix_list = np.reshape(new_badpixcube,(nz,nx*ny))
        out_data,out_badpix,out_res = _task_findbadpix((data_list,noise_list,badpix_list,med_spec,M_spline,threshold))
        new_cube = np.reshape(out_data,(nz,ny,nx))
        new_badpixcube = np.reshape(out_badpix,(nz,ny,nx))
        res = np.reshape(out_res,(nz,ny,nx))
    else:
        numthreads = mypool._processes
        chunk_size = N_valid_pix//(3*numthreads)
        wherenotnans = np.where(np.nansum(np.isfinite(badpixcube),axis=0)!=0)
        row_valid_pix = wherenotnans[0]
        col_valid_pix = wherenotnans[1]
        N_chunks = N_valid_pix//chunk_size

        row_indices_list = []
        col_indices_list = []
        data_list = []
        noise_list = []
        badpix_list = []
        for k in range(N_chunks-1):
            _row_valid_pix = row_valid_pix[(k*chunk_size):((k+1)*chunk_size)]
            _col_valid_pix = col_valid_pix[(k*chunk_size):((k+1)*chunk_size)]

            row_indices_list.append(_row_valid_pix)
            col_indices_list.append(_col_valid_pix)

            data_list.append(cube[:,_row_valid_pix,_col_valid_pix])
            noise_list.append(noisecube[:,_row_valid_pix,_col_valid_pix])
            badpix_list.append(new_badpixcube[:,_row_valid_pix,_col_valid_pix])

        _row_valid_pix = row_valid_pix[((N_chunks-1)*chunk_size):N_valid_pix]
        _col_valid_pix = col_valid_pix[((N_chunks-1)*chunk_size):N_valid_pix]

        row_indices_list.append(_row_valid_pix)
        col_indices_list.append(_col_valid_pix)

        data_list.append(cube[:,_row_valid_pix,_col_valid_pix])
        noise_list.append(noisecube[:,_row_valid_pix,_col_valid_pix])
        badpix_list.append(new_badpixcube[:,_row_valid_pix,_col_valid_pix])

        outputs_list = mypool.map(_task_findbadpix, zip(data_list,noise_list,badpix_list,
                                                               itertools.repeat(med_spec),
                                                               itertools.repeat(M_spline),
                                                                itertools.repeat(threshold)))
        for row_indices,col_indices,out in zip(row_indices_list,col_indices_list,outputs_list):
            out_data,out_badpix,out_res = out
            new_cube[:,row_indices,col_indices] = out_data
            new_badpixcube[:,row_indices,col_indices] = out_badpix
            res[:,row_indices,col_indices] = out_res

    return new_badpixcube, new_cube, res



def broaden(wvs,spectrum,R,mppool=None,kernel=None):
    """
    Broaden a spectrum to instrument resolution assuming a gaussian line spread function.

    Args:
        wvs: Wavelength vector (ndarray).
        spectrum: Spectrum vector (ndarray).
        R: Resolution of the instrument as lambda/(delta lambda) with delta lambda the FWHM of the line spread function.
            If scalar, the resolution is assumed to be independent of wavelength.
            Or the resolution can be specified at each wavelength if R is a vector of the same size as wvs.
        mypool: Multiprocessing pool to parallelize the code. If None (default), non parallelization is applied.
            E.g. mppool = mp.Pool(processes=10) # 10 is the number processes

    Returns
        Broadened spectrum
    """
    if mppool is None:
        # Each wavelength processed sequentially
        return _task_broaden((np.arange(np.size(spectrum)).astype(np.int),wvs,spectrum,R,kernel))
    else:
        conv_spectrum = np.zeros(spectrum.shape)

        # Divide the spectrum into 100 chunks to be parallelized
        chunk_size=100
        N_chunks = np.size(spectrum)//chunk_size
        indices_list = []
        for k in range(N_chunks-1):
            indices_list.append(np.arange(k*chunk_size,(k+1)*chunk_size).astype(np.int))
        indices_list.append(np.arange((N_chunks-1)*chunk_size,np.size(spectrum)).astype(np.int))
        # Start parallelization
        outputs_list = mppool.map(_task_broaden, zip(indices_list,
                                                               itertools.repeat(wvs),
                                                               itertools.repeat(spectrum),
                                                               itertools.repeat(R),
                                                               itertools.repeat(kernel)))
        # Retrieve results
        for indices,out in zip(indices_list,outputs_list):
            conv_spectrum[indices] = out

        return conv_spectrum

def clean_nans(arr, set_to="median", allowed_range=None, continuum=None):
    if set_to == "continuum":
        cont = np.ravel(continuum)
        shape = arr.shape
        arr.flatten()
        for i in range(len(arr)):
            if np.isnan(arr[i]):
                arr[i] = cont[i]
        arr.reshape(shape)
        if allowed_range is not None:
            min_v, max_v = allowed_range
            arr[arr > max_v] = set_to
            arr[arr < min_v] = set_to
        return

    if set_to == "median":
        set_to = np.nanmedian(arr)
    np.nan_to_num(arr, copy = False, nan=set_to)
    if allowed_range is not None:
        min_v, max_v = allowed_range
        arr[arr > max_v] = set_to
        arr[arr < min_v] = set_to
    
        

def _task_broaden(paras):
    """
    Perform the spectrum broadening for broaden().
    """
    indices, wvs, spectrum, R,kernel = paras

    if type(R) is np.ndarray:
        Rvec = R
    else:
        Rvec = np.zeros(wvs.shape) + R # Resolution is assumed constant

    conv_spectrum = np.zeros(np.size(indices))
    dwvs = wvs[1::] - wvs[0:(np.size(wvs) - 1)]
    dwvs = np.append(dwvs,dwvs[-1])    # Size of each wavelength bin
    for l, k in enumerate(indices):
        FWHM = wvs[k] / Rvec[k] # Full width at half maximum of the LSF at current wavelength
        sig = FWHM / (2 * np.sqrt(2 * np.log(2))) # standard deviation of the LSF (1D gaussian)
        w = int(np.round(sig / dwvs[k] * 10.)) # Number of bins on each side defining the spec window

        # Extract a smaller a small window around the current wavelength
        stamp_spec = spectrum[np.max([0, k - w]):np.min([np.size(spectrum), k + w])]
        stamp_wvs = wvs[np.max([0, k - w]):np.min([np.size(wvs), k + w])]
        stamp_dwvs = dwvs[np.max([0, k - w]):np.min([np.size(wvs), k + w])]

        if kernel is None:
            gausskernel = 1 / (np.sqrt(2 * np.pi) * sig) * np.exp(-0.5 * (stamp_wvs - wvs[k]) ** 2 / sig ** 2)
        else:
            gausskernel = kernel((stamp_wvs - wvs[k])/wvs[k])
        gausskernel[np.where(np.isnan(stamp_spec))] = np.nan
        conv_spectrum[l] = np.nansum(gausskernel*stamp_spec*stamp_dwvs) / np.nansum(gausskernel*stamp_dwvs)

    return conv_spectrum

def file_directory(file):
    return os.path.dirname(local(file))

def LPFvsHPF(myvec,cutoff):
    """
    Ask JB to write documentation!
    """
    myvec_cp = copy(myvec)
    #handling nans:
    wherenans = np.where(np.isnan(myvec_cp))
    window = int(round(np.size(myvec_cp)/(cutoff/2.)/2.))#cutoff
    tmp = np.array(pd.DataFrame(np.concatenate([myvec_cp, myvec_cp[::-1]], axis=0)).interpolate(method="linear").fillna(method="bfill").fillna(method="ffill"))
    myvec_cp_lpf = np.array(pd.DataFrame(tmp).rolling(window=window, center=True).median().interpolate(method="linear").fillna(method="bfill").fillna(method="ffill"))[0:np.size(myvec), 0]
    myvec_cp[wherenans] = myvec_cp_lpf[wherenans]


    fftmyvec = np.fft.fft(np.concatenate([myvec_cp, myvec_cp[::-1]], axis=0))
    LPF_fftmyvec = copy(fftmyvec)
    LPF_fftmyvec[cutoff:(2*np.size(myvec_cp)-cutoff+1)] = 0
    LPF_myvec = np.real(np.fft.ifft(LPF_fftmyvec))[0:np.size(myvec_cp)]
    HPF_myvec = myvec_cp - LPF_myvec


    LPF_myvec[wherenans] = np.nan
    HPF_myvec[wherenans] = np.nan

    # plt.figure(10)
    # plt.plot(myvec_cp,label="fixed")
    # plt.plot(myvec,label="ori")
    # plt.plot(myvec_cp_lpf,label="lpf")
    # plt.plot(LPF_myvec,label="lpf fft")
    # plt.legend()
    # plt.show()
    return LPF_myvec,HPF_myvec

def gaussian2D(nx, ny, mu_x, mu_y, sig_x, sig_y, A):
    """
    Two Dimensional Gaussian for getting PSF for different wavelength slices
    """
    x_vals, y_vals = np.meshgrid(np.arange(nx), np.arange(ny), indexing='ij')
    gauss = A * np.exp(-((x_vals - mu_x) ** 2) / (2 * sig_x * sig_x)) * \
        np.exp(-((y_vals - mu_y) ** 2) / (2 * sig_y * sig_y))
    return gauss

def get_spline_model(x_knots, x_samples, spline_degree=3):
    """
    Compute a spline based linear model.
    If Y=[y1,y2,..] are the values of the function at the location of the node [x1,x2,...].
    np.dot(M,Y) is the interpolated spline corresponding to the sampling of the x-axis (x_samples)


    Args:
        x_knots: List of nodes for the spline interpolation as np.ndarray in the same units as x_samples.
            x_knots can also be a list of ndarrays/list to model discontinous functions.
        x_samples: Vector of x values. ie, the sampling of the data.
        spline_degree: Degree of the spline interpolation (default: 3).
            if np.size(x_knots) <= spline_degree, then spline_degree = np.size(x_knots)-1

    Returns:
        M: Matrix of size (D,N) with D the size of x_samples and N the total number of nodes.
    """
    if type(x_knots[0]) is list or type(x_knots[0]) is np.ndarray:
        x_knots_list = x_knots
    else:
        x_knots_list = [x_knots]

    if np.size(x_knots_list) <= 1:
        return np.ones((np.size(x_samples),1))
    if np.size(x_knots_list) <= spline_degree:
        spline_degree = np.size(x_knots)-1

    M_list = []
    for nodes in x_knots_list:
        M = np.zeros((np.size(x_samples), np.size(nodes)))
        min,max = np.min(nodes),np.max(nodes)
        inbounds = np.where((min<x_samples)&(x_samples<max))
        _x = x_samples[inbounds]

        for chunk in range(np.size(nodes)):
            tmp_y_vec = np.zeros(np.size(nodes))
            tmp_y_vec[chunk] = 1
            spl = InterpolatedUnivariateSpline(nodes, tmp_y_vec, k=spline_degree, ext=0)
            M[inbounds[0], chunk] = spl(_x)
        M_list.append(M)
    return np.concatenate(M_list, axis=1)

def broaden_kernel(wvs,spectrum,kernel):
    """
    Broaden a spectrum to instrument resolution assuming a custom kernel.

    Args:
        wvs: Wavelength vector (ndarray).
        spectrum: Spectrum vector (ndarray).
        kernel: custom broadening kernel as a function kernel((wvs - wvs_curr) / wvs_curr)

    Returns
        Broadened spectrum
    """
    cp_spectrum = copy(spectrum)
    dwvs = wvs[1::] - wvs[0:(np.size(wvs) - 1)]
    dwvs = np.append(dwvs, dwvs[-1])  # Size of each wavelength bin
    where_nans = np.where(np.isnan(cp_spectrum))
    cp_spectrum[where_nans] = 0
    dwvs[where_nans] = 0

    wvs_mat = np.tile(wvs[None, :],(np.size(wvs),1))
    kernel_mat = kernel((wvs_mat - wvs[:,None]) / wvs[:,None])
    conv_spectrum = np.dot(kernel_mat,cp_spectrum * dwvs)#/np.dot(kernel_mat,dwvs)
    return conv_spectrum

def open_psg_allmol(filename,l0,l1):
	"""
	Open psg model for all molecules
	returns wavelength, h2o, co2, ch4, co for l0-l1 range specified

	no o3 here .. make this more flexible
	--------
	"""
	f = pyfits.getdata(filename)

	x = f['Wave/freq']

	h2o = f['H2O']
	co2 = f['CO2']
	ch4 = f['CH4']
	co  = f['CO']
	o3  = f['O3'] # O3 messes up in PSG at lam<550nm and high resolution bc computationally expensive, so don't use it if l1<550
	n2o = f['N2O']
	o2  = f['O2']
	# also dont use rayleigh scattering, it fails at NIR wavelengths. absorbs into a continuum fit anyhow

	idelete = np.where(np.diff(x) < .0001)[0]  # delete non unique points - though I fixed it in code but seems to pop up still at very high resolutions
	x, h2o, co2, ch4, co, o3, n2o, o2= np.delete(x,idelete),np.delete(h2o,idelete), np.delete(co2,idelete),np.delete(ch4,idelete),np.delete(co,idelete),np.delete(o3,idelete),np.delete(n2o,idelete),np.delete(o2,idelete)

	isub = np.where((x > l0) & (x < l1))[0]
	return x[isub], (h2o[isub], co2[isub], ch4[isub], co[isub], o3[isub], n2o[isub], o2[isub])


def scale_psg(psg_tuple, airmass, pwv):
	"""
	psg_tuple : (tuple) of loaded psg spectral components from "open_psg_allmol" fxn
	airmass: (float) airmass of final spectrum applied to all molecules spectra
	pwv: (float) extra scaling for h2o spectrum to account for changes in the precipitable water vapor
	"""
	h2o, co2, ch4, co, o3, n2o, o2 = psg_tuple

	model = h2o**(airmass + pwv) * (co2 * ch4 * co * o3 * n2o * o2)**airmass # do the scalings

	return model<|MERGE_RESOLUTION|>--- conflicted
+++ resolved
@@ -13,11 +13,8 @@
 from scipy.optimize import lsq_linear
 from scipy.signal import correlate2d
 from  scipy.interpolate import interp1d
-<<<<<<< HEAD
 from matplotlib import pyplot as plt
-=======
 import astropy.io.fits as pyfits
->>>>>>> 7a336d5b
 
 
 def get_err_from_posterior(x,posterior):
